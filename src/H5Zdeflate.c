--- conflicted
+++ resolved
@@ -28,16 +28,11 @@
 
 #ifdef H5_HAVE_FILTER_DEFLATE
 
-<<<<<<< HEAD
-#ifdef H5_HAVE_ZLIB_H
-#   include "hdf5_zlib.h"
-=======
 #if defined(H5_HAVE_ZLIB_H) && !defined(H5_ZLIB_HEADER) 
 # define H5_ZLIB_HEADER "zlib.h"
 #endif
 #if defined(H5_ZLIB_HEADER)
 # include H5_ZLIB_HEADER /* "zlib.h" */
->>>>>>> 8b420c6d
 #endif
 
 /* Local function prototypes */
