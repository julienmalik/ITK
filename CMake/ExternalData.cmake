# - Manage data files stored outside source tree
# Use this module to unambiguously reference data files stored outside the
# source tree and fetch them at build time from arbitrary local and remote
# content-addressed locations.  Functions provided by this module recognize
# arguments with the syntax "DATA{<name>}" as references to external data,
# replace them with full paths to local copies of those data, and create build
# rules to fetch and update the local copies.
#
# The DATA{} syntax is literal and the <name> is a full or relative path
# within the source tree.  The source tree must contain either a real data
# file at <name> or a "content link" at <name><ext> containing a hash of the
# real file using a hash algorithm corresponding to <ext>.  For example, the
# argument "DATA{img.png}" may be satisfied by either a real "img.png" file in
# the current source directory or a "img.png.md5" file containing its MD5 sum.
#
# The 'ExternalData_Expand_Arguments' function evaluates DATA{} references
# in its arguments and constructs a new list of arguments:
#  ExternalData_Expand_Arguments(
#    <target>   # Name of data management target
#    <outVar>   # Output variable
#    [args...]  # Input arguments, DATA{} allowed
#    )
# It replaces each DATA{} reference argument with the full path of a real
# data file on disk that will exist after the <target> builds.
#
# The 'ExternalData_Add_Test' function wraps around the CMake add_test()
# command but supports DATA{} reference arguments:
#  ExternalData_Add_Test(
#    <target>   # Name of data management target
#    ...        # Arguments of add_test(), DATA{} allowed
#    )
# It passes its arguments through ExternalData_Expand_Arguments and then
# invokes add_test() using the results.
#
# The 'ExternalData_Add_Target' function creates a custom target to manage
# local instances of data files stored externally:
#  ExternalData_Add_Target(
#    <target>   # Name of data management target
#    )
# It creates custom commands in the target as necessary to make data files
# available for each DATA{} reference previously evaluated by other functions
# provided by this module.  A list of URL templates must be provided in the
# variable ExternalData_URL_TEMPLATES using the placeholders "%(algo)" and
# "%(hash)" in each template.  Data fetch rules try each URL template in order
# by substituting the hash algorithm name for "%(algo)" and the hash value for
# "%(hash)".
#
# The following hash algorithms are supported:
#    %(algo)     <ext>     Description
#    -------     -----     -----------
#    MD5         .md5      Message-Digest Algorithm 5, RFC 1321
# Note that the hashes are used only for unique data identification and
# download verification.  This is not security software.
#
# Example usage:
#   include(ExternalData)
#   set(ExternalData_URL_TEMPLATES "file:///local/%(algo)/%(hash)"
#                                  "http://data.org/%(algo)/%(hash)")
#   ExternalData_Add_Test(MyData
#     NAME MyTest
#     COMMAND MyExe DATA{MyInput.png}
#     )
#   ExternalData_Add_Target(MyData)
# When test "MyTest" runs the "DATA{MyInput.png}" argument will be replaced by
# the full path to a real instance of the data file "MyInput.png" on disk.  If
# the source tree contains a content link such as "MyInput.png.md5" then the
# "MyData" target creates a real "MyInput.png" in the build tree.
#
# The DATA{} syntax can automatically recognize and fetch a file series.  If
# the source tree contains a group of files or content links named like a
# series then a DATA{} reference to one member adds rules to fetch all of
# them.  Although all members of a series are fetched, only the file
# originally named by the DATA{} argument is substituted for it.  Two
# variables configure recognition of a series from DATA{<name>}.  First,
# ExternalData_SERIES_PARSE is a regex of the form "^(...)(...)(...)$" to
# parse <prefix>, <number>, and <suffix> parts from <name>.  Second,
# ExternalData_SERIES_MATCH is a regex matching the <number> part of series
# members named <prefix><number><suffix>.  Note that the <suffix> of a series
# does not include a hash-algorithm extension.  Both series configuration
# variables have default values that work well for common cases.
#
# The variable ExternalData_LINK_CONTENT may be set to the name of a supported
# hash algorithm to enable automatic conversion of real data files referenced
# by the DATA{} syntax into content links.  For each such <file> a content
# link named "<file><ext>" is created.  The original file is renamed to the
# form ".ExternalData_<algo>_<hash>" to stage it for future transmission to
# one of the locations in the list of URL templates (by means outside the
# scope of this module).  The data fetch rule created for the content link
# will use the staged object if it cannot be found using any URL template.
<<<<<<< HEAD
=======
#
# The variable ExternalData_SOURCE_ROOT may be set to the highest source
# directory containing any path named by a DATA{} reference.  The default is
# CMAKE_SOURCE_DIR.  ExternalData_SOURCE_ROOT and CMAKE_SOURCE_DIR must refer
# to directories within a single source distribution (e.g. they come together
# in one tarball).
>>>>>>> c3fa2ae7

#=============================================================================
# Copyright 2010-2011 Kitware, Inc.
# All rights reserved.
#
# Redistribution and use in source and binary forms, with or without
# modification, are permitted provided that the following conditions
# are met:
#
# * Redistributions of source code must retain the above copyright
#   notice, this list of conditions and the following disclaimer.
#
# * Redistributions in binary form must reproduce the above copyright
#   notice, this list of conditions and the following disclaimer in the
#   documentation and/or other materials provided with the distribution.
#
# * Neither the names of Kitware, Inc., the Insight Software Consortium,
#   nor the names of their contributors may be used to endorse or promote
#   products derived from this software without specific prior written
#   permission.
#
# THIS SOFTWARE IS PROVIDED BY THE COPYRIGHT HOLDERS AND CONTRIBUTORS
# "AS IS" AND ANY EXPRESS OR IMPLIED WARRANTIES, INCLUDING, BUT NOT
# LIMITED TO, THE IMPLIED WARRANTIES OF MERCHANTABILITY AND FITNESS FOR
# A PARTICULAR PURPOSE ARE DISCLAIMED. IN NO EVENT SHALL THE COPYRIGHT
# HOLDER OR CONTRIBUTORS BE LIABLE FOR ANY DIRECT, INDIRECT, INCIDENTAL,
# SPECIAL, EXEMPLARY, OR CONSEQUENTIAL DAMAGES (INCLUDING, BUT NOT
# LIMITED TO, PROCUREMENT OF SUBSTITUTE GOODS OR SERVICES; LOSS OF USE,
# DATA, OR PROFITS; OR BUSINESS INTERRUPTION) HOWEVER CAUSED AND ON ANY
# THEORY OF LIABILITY, WHETHER IN CONTRACT, STRICT LIABILITY, OR TORT
# (INCLUDING NEGLIGENCE OR OTHERWISE) ARISING IN ANY WAY OUT OF THE USE
# OF THIS SOFTWARE, EVEN IF ADVISED OF THE POSSIBILITY OF SUCH DAMAGE.
#=============================================================================

function(ExternalData_add_test target)
  ExternalData_expand_arguments("${target}" testArgs ${ARGN})
  add_test(${testArgs})
endfunction()

function(ExternalData_add_target target)
  if(NOT ExternalData_URL_TEMPLATES)
    message(FATAL_ERROR "ExternalData_URL_TEMPLATES is not set!")
  endif()
  set(config ${CMAKE_CURRENT_BINARY_DIR}/${target}_config.cmake)
  configure_file(${_ExternalData_SELF_DIR}/ExternalData_config.cmake.in ${config} @ONLY)

  set(files "")

  # Set "_ExternalData_FILE_${file}" for each output file to avoid duplicate
  # rules.  Use local data first to prefer real files over content links.

  # Custom commands to copy or link local data.
  get_property(data_local GLOBAL PROPERTY _ExternalData_${target}_LOCAL)
  foreach(entry IN LISTS data_local)
    string(REPLACE "|" ";" tuple "${entry}")
    list(GET tuple 0 file)
    list(GET tuple 1 name)
    if(NOT DEFINED "_ExternalData_FILE_${file}")
      set("_ExternalData_FILE_${file}" 1)
      add_custom_command(
        COMMENT "Generating ${file}"
        OUTPUT "${file}"
        COMMAND ${CMAKE_COMMAND} -Drelative_top=${CMAKE_BINARY_DIR}
                                 -Dfile=${file} -Dname=${name}
                                 -DExternalData_ACTION=local
                                 -DExternalData_CONFIG=${config}
                                 -P ${_ExternalData_SELF}
        DEPENDS "${name}"
        )
      list(APPEND files "${file}")
    endif()
  endforeach()

  # Custom commands to fetch remote data.
  get_property(data_fetch GLOBAL PROPERTY _ExternalData_${target}_FETCH)
  foreach(entry IN LISTS data_fetch)
    string(REPLACE "|" ";" tuple "${entry}")
    list(GET tuple 0 file)
    list(GET tuple 1 name)
    list(GET tuple 2 ext)
    if(NOT DEFINED "_ExternalData_FILE_${file}")
      set("_ExternalData_FILE_${file}" 1)
      add_custom_command(
        # Users care about the data file, so hide the hash/timestamp file.
        COMMENT "Generating ${file}"
        # The hash/timestamp file is the output from the build perspective.
        # List the real file as a second output in case it is a broken link.
        # The files must be listed in this order so CMake can hide from the
        # make tool that a symlink target may not be newer than the input.
        OUTPUT "${file}${ext}" "${file}"
        # Run the data fetch/update script.
        COMMAND ${CMAKE_COMMAND} -DExternalData_OBJECT_DIR=${CMAKE_BINARY_DIR}/ExternalData/Objects
                                 -Drelative_top=${CMAKE_BINARY_DIR}
                                 -Dfile=${file} -Dname=${name} -Dext=${ext}
                                 -DExternalData_ACTION=fetch
                                 -DExternalData_CONFIG=${config}
                                 -P ${_ExternalData_SELF}
        # Update whenever the object hash changes.
        DEPENDS "${name}${ext}"
        )
      list(APPEND files "${file}${ext}")
    endif()
  endforeach()

  # Custom target to drive all update commands.
  add_custom_target(${target} ALL DEPENDS ${files})
endfunction()

function(ExternalData_expand_arguments target outArgsVar)
  # Replace DATA{} references with real arguments.
  set(data_regex "^xDATA{([^{}\r\n]*)}$")
  set(outArgs "")
  foreach(arg IN LISTS ARGN)
    if("x${arg}" MATCHES "${data_regex}")
      string(REGEX REPLACE "${data_regex}" "\\1" data "x${arg}")
      _ExternalData_arg("${target}" "${arg}" "${data}" file)
      list(APPEND outArgs "${file}")
    else()
      list(APPEND outArgs "${arg}")
    endif()
  endforeach()
  set("${outArgsVar}" "${outArgs}" PARENT_SCOPE)
endfunction()

#-----------------------------------------------------------------------------
# Private helper interface

set(_ExternalData_SELF "${CMAKE_CURRENT_LIST_FILE}")
get_filename_component(_ExternalData_SELF_DIR "${_ExternalData_SELF}" PATH)

function(_ExternalData_compute_hash var_hash algo file)
  if("${algo}" STREQUAL "MD5")
    # TODO: Errors
    execute_process(COMMAND "${CMAKE_COMMAND}" -E md5sum "${file}"
      OUTPUT_VARIABLE output)
    string(SUBSTRING ${output} 0 32 hash)
    set("${var_hash}" "${hash}" PARENT_SCOPE)
  else()
    # TODO: Other hashes.
    message(FATAL_ERROR "Hash algorithm ${algo} unimplemented.")
  endif()
endfunction()

function(_ExternalData_atomic_write file content)
  string(RANDOM LENGTH 6 random)
  set(tmp "${file}.tmp${random}")
  file(WRITE "${tmp}" "${content}")
  file(RENAME "${tmp}" "${file}")
endfunction()

function(_ExternalData_link_content name var_ext)
  if("${ExternalData_LINK_CONTENT}" MATCHES "^(MD5)$")
    set(algo "${ExternalData_LINK_CONTENT}")
  else()
    message(FATAL_ERROR
      "Unknown hash algorithm specified by ExternalData_LINK_CONTENT:\n"
      "  ${ExternalData_LINK_CONTENT}")
  endif()
  _ExternalData_compute_hash(hash "${algo}" "${name}")
  get_filename_component(dir "${name}" PATH)
  set(staged "${dir}/.ExternalData_${algo}_${hash}")
  set(ext ".md5")
  _ExternalData_atomic_write("${name}${ext}" "${hash}\n")
  file(RENAME "${name}" "${staged}")
  set("${var_ext}" "${ext}" PARENT_SCOPE)

<<<<<<< HEAD
  file(RELATIVE_PATH relname "${CMAKE_SOURCE_DIR}" "${name}${ext}")
=======
  file(RELATIVE_PATH relname "${ExternalData_SOURCE_ROOT}" "${name}${ext}")
>>>>>>> c3fa2ae7
  message(STATUS "Linked ${relname} to ExternalData ${algo}/${hash}")
endfunction()

function(_ExternalData_arg target arg data var_file)
  # Convert to full path.
  if(IS_ABSOLUTE "${data}")
    set(absdata "${data}")
  else()
    # TODO: If ${data} does not start in "./" or "../" then use search path?
    get_filename_component(absdata "${CMAKE_CURRENT_SOURCE_DIR}/${data}" ABSOLUTE)
  endif()

  # Convert to relative path under the source tree.
  if(NOT ExternalData_SOURCE_ROOT)
    set(ExternalData_SOURCE_ROOT "${CMAKE_SOURCE_DIR}")
  endif()
  set(top_src "${ExternalData_SOURCE_ROOT}")
  file(RELATIVE_PATH reldata "${top_src}" "${absdata}")
  if(IS_ABSOLUTE "${reldata}" OR "${reldata}" MATCHES "^\\.\\./")
    message(FATAL_ERROR "Data file referenced by argument\n"
      "  ${arg}\n"
      "does not lie under the top-level source directory\n"
      "  ${top_src}\n")
  endif()
  set(top_bin "${CMAKE_BINARY_DIR}/ExternalData") # TODO: .../${target} ?

  # Configure series parsing and matching.
  if(ExternalData_SERIES_PARSE)
    if(NOT "${ExternalData_SERIES_PARSE}" MATCHES
        "^\\^\\([^()]*\\)\\([^()]*\\)\\([^()]*\\)\\$$")
      message(FATAL_ERROR
        "ExternalData_SERIES_PARSE is set to\n"
        "  ${ExternalData_SERIES_PARSE}\n"
        "which is not of the form\n"
        "  ^(...)(...)(...)$\n")
    endif()
    set(series_parse "${ExternalData_SERIES_PARSE}")
  else()
    set(series_parse "^(.*[A-Za-z_.-])([0-9]*)(\\.[^.]*)$")
  endif()
  if(ExternalData_SERIES_MATCH)
    set(series_match "${ExternalData_SERIES_MATCH}")
  else()
    set(series_match "[_.]?[0-9]*")
  endif()

  # Parse the base, number, and extension components of the series.
  string(REGEX REPLACE "${series_parse}" "\\1;\\2;\\3" tuple "${reldata}")
  list(LENGTH tuple len)
  if(NOT "${len}" EQUAL 3)
    message(FATAL_ERROR "Data file referenced by argument\n"
      "  ${arg}\n"
      "corresponds to path\n"
      "  ${reldata}\n"
      "that does not match regular expression\n"
      "  ${series_parse}")
  endif()

  # Glob files that might match the series.
  list(GET tuple 0 relbase)
  list(GET tuple 2 ext)
  set(pattern "${relbase}*${ext}*")
  file(GLOB globbed RELATIVE "${top_src}" "${top_src}/${pattern}")

  # Match base, number, and extension perhaps followed by a hash ext.
  string(REGEX REPLACE "([][+.*()^])" "\\\\\\1" series_base "${relbase}")
  string(REGEX REPLACE "([][+.*()^])" "\\\\\\1" series_ext "${ext}")
  set(series_regex "^(${series_base}${series_match}${series_ext})(\\.[^.]*|)$")
  set(external "") # Entries external to the source tree.
  set(internal "") # Entries internal to the source tree.
  set(have_original 0)
  foreach(entry IN LISTS globbed)
    string(REGEX REPLACE "${series_regex}" "\\1;\\2" tuple "${entry}")
    list(LENGTH tuple len)
    if("${len}" EQUAL 2)
      list(GET tuple 0 relname)
      list(GET tuple 1 alg)
      set(name "${top_src}/${relname}")
      set(file "${top_bin}/${relname}")
      if(alg)
        list(APPEND external "${file}|${name}|${alg}")
      elseif(ExternalData_LINK_CONTENT)
        _ExternalData_link_content("${name}" alg)
        list(APPEND external "${file}|${name}|${alg}")
      else()
        list(APPEND internal "${file}|${name}")
      endif()
      if("${relname}" STREQUAL "${reldata}")
        set(have_original 1)
      endif()
    endif()
  endforeach()

  if(NOT have_original)
    message(FATAL_ERROR "Data file referenced by argument\n"
      "  ${arg}\n"
      "corresponds to source tree path\n"
      "  ${reldata}\n"
      "that does not exist (with or without an extension)!")
  endif()

  if(external)
    # Make the series available in the build tree.
    set_property(GLOBAL APPEND PROPERTY
      _ExternalData_${target}_FETCH "${external}")
    set_property(GLOBAL APPEND PROPERTY
      _ExternalData_${target}_LOCAL "${internal}")
    set("${var_file}" "${top_bin}/${reldata}" PARENT_SCOPE)
  else()
    # The whole series is in the source tree.
    set("${var_file}" "${top_src}/${reldata}" PARENT_SCOPE)
  endif()
endfunction()

#-----------------------------------------------------------------------------
# Private script mode interface

if(CMAKE_GENERATOR OR NOT ExternalData_ACTION)
  return()
endif()

if(ExternalData_CONFIG)
  include(${ExternalData_CONFIG})
endif()
if(NOT ExternalData_URL_TEMPLATES)
  message(FATAL_ERROR "No ExternalData_URL_TEMPLATES set!")
endif()

function(_ExternalData_link_or_copy src dst)
  # Create a temporary file first.
  get_filename_component(dst_dir "${dst}" PATH)
  file(MAKE_DIRECTORY "${dst_dir}")
  string(RANDOM LENGTH 6 random)
  set(tmp "${dst}.tmp${random}")
  if(UNIX)
    # Create a symbolic link.
    set(tgt "${src}")
    if(relative_top)
      # Use relative path if files are close enough.
      file(RELATIVE_PATH relsrc "${relative_top}" "${src}")
      file(RELATIVE_PATH relfile "${relative_top}" "${dst}")
      if(NOT IS_ABSOLUTE "${relsrc}" AND NOT "${relsrc}" MATCHES "^\\.\\./" AND
          NOT IS_ABSOLUTE "${reldst}" AND NOT "${reldst}" MATCHES "^\\.\\./")
        file(RELATIVE_PATH tgt "${dst_dir}" "${src}")
      endif()
    endif()
    execute_process(COMMAND "${CMAKE_COMMAND}" -E create_symlink "${tgt}" "${tmp}" RESULT_VARIABLE result)
  else()
    # Create a copy.
    execute_process(COMMAND "${CMAKE_COMMAND}" -E copy "${src}" "${tmp}" RESULT_VARIABLE result)
  endif()
  if(result)
    file(REMOVE "${tmp}")
    message(FATAL_ERROR "Failed to create\n  ${tmp}\nfrom\n  ${obj}")
  endif()

  # Atomically create/replace the real destination.
  file(RENAME "${tmp}" "${dst}")
endfunction()

function(_ExternalData_download_object name hash algo var_obj)
  set(obj "${ExternalData_OBJECT_DIR}/${algo}/${hash}")
  if(EXISTS "${obj}")
    message(STATUS "Found object: \"${obj}\"")
    set("${var_obj}" "${obj}" PARENT_SCOPE)
    return()
  endif()

  string(RANDOM LENGTH 6 random)
  set(tmp "${obj}.tmp${random}")
  set(found 0)
  set(tried "")
  foreach(url_template IN LISTS ExternalData_URL_TEMPLATES)
    string(REPLACE "%(hash)" "${hash}" url_tmp "${url_template}")
    string(REPLACE "%(algo)" "${algo}" url "${url_tmp}")
    message(STATUS "Fetching \"${url}\"")
    file(DOWNLOAD "${url}" "${tmp}" STATUS status SHOW_PROGRESS) # TODO: timeout
    set(tried "${tried}\n  ${url}")
    list(GET status 0 err)
    if(err)
      list(GET status 1 errMsg)
      set(tried "${tried} (${errMsg})")
    else()
      # Verify downloaded object.
      _ExternalData_compute_hash(dl_hash "${algo}" "${tmp}")
      if("${dl_hash}" STREQUAL "${hash}")
        set(found 1)
        break()
      else()
        set(tried "${tried} (wrong hash ${algo}=${dl_hash})")
      endif()
    endif()
    file(REMOVE "${tmp}")
  endforeach()

  get_filename_component(dir "${name}" PATH)
  set(staged "${dir}/.ExternalData_${algo}_${hash}")

  if(found)
    file(RENAME "${tmp}" "${obj}")
    message(STATUS "Downloaded object: \"${obj}\"")
  elseif(EXISTS "${staged}")
    set(obj "${staged}")
    message(STATUS "Staged object: \"${obj}\"")
  else()
    message(FATAL_ERROR "Object ${algo}=${hash} not found at:${tried}")
  endif()

  set("${var_obj}" "${obj}" PARENT_SCOPE)
endfunction()

if("${ExternalData_ACTION}" STREQUAL "fetch")
  foreach(v ExternalData_OBJECT_DIR file name ext)
    if(NOT DEFINED "${v}")
      message(FATAL_ERROR "No \"-D${v}=\" value provided!")
    endif()
  endforeach()

  file(READ "${name}${ext}" hash)
  string(STRIP "${hash}" hash)

  if("${ext}" STREQUAL ".md5")
    set(algo "MD5")
  else()
    message(FATAL_ERROR "Unknown hash algorithm extension \"${ext}\"")
  endif()

  _ExternalData_download_object("${name}" "${hash}" "${algo}" obj)

  # Check if file already corresponds to the object.
  set(file_up_to_date 0)
  if(EXISTS "${file}" AND EXISTS "${file}${ext}")
    file(READ "${file}${ext}" f_hash)
    string(STRIP "${f_hash}" f_hash)
    if("${f_hash}" STREQUAL "${hash}")
      #message(STATUS "File already corresponds to object")
      set(file_up_to_date 1)
    endif()
  endif()

  if(file_up_to_date)
    # Touch the file to convince the build system it is up to date.
    execute_process(COMMAND "${CMAKE_COMMAND}" -E touch "${file}")
  else()
    _ExternalData_link_or_copy("${obj}" "${file}")
  endif()

  # Atomically update the hash/timestamp file to record the object referenced.
  _ExternalData_atomic_write("${file}${ext}" "${hash}\n")
elseif("${ExternalData_ACTION}" STREQUAL "local")
  foreach(v file name)
    if(NOT DEFINED "${v}")
      message(FATAL_ERROR "No \"-D${v}=\" value provided!")
    endif()
  endforeach()
  _ExternalData_link_or_copy("${name}" "${file}")
elseif("${ExternalData_ACTION}" STREQUAL "store")
  foreach(v dir file)
    if(NOT DEFINED "${v}")
      message(FATAL_ERROR "No \"-D${v}=\" value provided!")
    endif()
  endforeach()
  if(NOT DEFINED algo)
    set(algo "MD5")
  endif()
  _ExternalData_compute_hash(hash "${algo}" "${file}")
else()
  message(FATAL_ERROR "Unknnown ExternalData_ACTION=[${ExternalData_ACTION}]")
endif()<|MERGE_RESOLUTION|>--- conflicted
+++ resolved
@@ -87,15 +87,12 @@
 # one of the locations in the list of URL templates (by means outside the
 # scope of this module).  The data fetch rule created for the content link
 # will use the staged object if it cannot be found using any URL template.
-<<<<<<< HEAD
-=======
 #
 # The variable ExternalData_SOURCE_ROOT may be set to the highest source
 # directory containing any path named by a DATA{} reference.  The default is
 # CMAKE_SOURCE_DIR.  ExternalData_SOURCE_ROOT and CMAKE_SOURCE_DIR must refer
 # to directories within a single source distribution (e.g. they come together
 # in one tarball).
->>>>>>> c3fa2ae7
 
 #=============================================================================
 # Copyright 2010-2011 Kitware, Inc.
@@ -262,11 +259,7 @@
   file(RENAME "${name}" "${staged}")
   set("${var_ext}" "${ext}" PARENT_SCOPE)
 
-<<<<<<< HEAD
-  file(RELATIVE_PATH relname "${CMAKE_SOURCE_DIR}" "${name}${ext}")
-=======
   file(RELATIVE_PATH relname "${ExternalData_SOURCE_ROOT}" "${name}${ext}")
->>>>>>> c3fa2ae7
   message(STATUS "Linked ${relname} to ExternalData ${algo}/${hash}")
 endfunction()
 
